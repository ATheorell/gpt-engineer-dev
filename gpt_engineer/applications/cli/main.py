--- conflicted
+++ resolved
@@ -478,17 +478,12 @@
 
     files.push(files_dict)
 
-<<<<<<< HEAD
-    if openai.api_key == "sk-xxx":
-        print("Total api cost: $ 0.0 since we are using local LLM.")
-    else:
-        print("Total api cost: $ ", ai.token_usage_log.usage_cost())
-=======
     if ai.token_usage_log.is_openai_model():
         print("Total api cost: $ ", ai.token_usage_log.usage_cost())
+    elif openai.api_key == "sk-xxx":
+        print("Total api cost: $ 0.0 since we are using local LLM.")
     else:
         print("Total tokens used: ", ai.token_usage_log.total_tokens())
->>>>>>> 164730a5
 
 
 if __name__ == "__main__":
